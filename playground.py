import streamlit as st
import requests
from bs4 import BeautifulSoup
import google.generativeai as genai
import langdetect
from functools import lru_cache


# ---------------------------
# API Key Loader
# ---------------------------
def read_api_key():
    try:
        return st.secrets["genai"]["api_key"], None
    except KeyError:
        return None, "API key missing in `.streamlit/secrets.toml`."


# ---------------------------
# URL Extractor
# ---------------------------
def extract_content_from_url(url, target_classes):
    try:
        response = requests.get(url)
        response.raise_for_status()
        soup = BeautifulSoup(response.text, 'html.parser')

        paragraphs = []
        for target_class in target_classes:
            paragraphs.extend(
                p.get_text(strip=True)
                for div in soup.find_all('div', class_=target_class)
                for p in div.find_all('p')
            )
        combined = "\n".join(paragraphs)
        if not combined or len(combined.split()) < 50:
            return None, "❌ Content too short or invalid."
        return combined, None
    except Exception as e:
        return None, f"Error: {e}"


# ---------------------------
# Summarizer
# ---------------------------
@lru_cache(maxsize=10)
def summarize_content(content, api_key, min_limit, max_limit):
    try:
        lang = langdetect.detect(content)
        genai.configure(api_key=api_key)
        model = genai.GenerativeModel(
            model_name="gemini-2.0-flash",
            generation_config={"temperature": 0.4, "top_p": 0.9, "max_output_tokens": 1024},
        )
        chat = model.start_chat()

        prompt = (
            f"You are a journalist summarizing content in {lang}. "
            f"Generate a headline and a summary within {min_limit} to {max_limit} words, "
            "preserving the language and tone.\n\n"
            f"Content:\n{content}"
        )

        response = chat.send_message(prompt)
        if response and response.text:
            return response.text.strip(), None
        return None, "❌ No response generated."
    except Exception as e:
        return None, f"Error summarizing: {e}"


# ---------------------------
# Reset Only Output (Not Input)
# ---------------------------
def reset_output(page_type):
    if page_type == "url":
        st.session_state.pop("generated_url", None)
        st.session_state.pop("last_summary", None)
    elif page_type == "text":
        st.session_state.pop("generated_text", None)
        st.session_state.pop("last_summary", None)
    st.rerun()


# ---------------------------
# URL Summarizer (Page 1)
# ---------------------------
def url_page(api_key):
    st.title("🌐 URL Summarizer")

    url = st.text_input("Enter News URL:")

    source_mode = st.radio(
        "Source Type",
        ["Predefined Source", "Custom CSS Class"],
        horizontal=True
    )

    target_classes = []
    if source_mode == "Predefined Source":
        source = st.radio(
            "Choose Source",
            ["Daily Prothom Alo", "The Daily Star", "DW", "The Business Standard", "Daily Manab Zamin"],
            horizontal=True
        )
        target_classes_map = {
            "Daily Prothom Alo": ["story-element story-element-text"],
            "The Daily Star": ["pb-20 clearfix"],
<<<<<<< HEAD
            "DW": ["c17j8gzx rc0m0op r1ebneao s198y7xq rich-text li5mn0y r16w0xvi w1fzgn0z blt0baw"],
=======
            "DW": ["cc0m0op s1ebneao rich-text t1it8i9i r1wgtjne wgx1hx2 b1ho1h07"],
>>>>>>> b697d9b4
            "The Business Standard": ["section-content clearfix margin-bottom-2", "section-content margin-bottom-2"],
            "Daily Manab Zamin": ["col-sm-10 offset-sm-1 fs-5 lh-base mt-4 mb-5"],
        }
        target_classes = target_classes_map.get(source, [])
    else:
        custom_class = st.text_input("Enter CSS Class for Article Content:")
        if custom_class:
            target_classes = [custom_class]

    min_limit, max_limit = st.slider(
        "Set Summary Length Range (words):",
        50, 250, (70, 150)
<<<<<<< HEAD
    )

    if "generated_url" not in st.session_state:
        st.session_state.generated_url = False

    if not st.session_state.generated_url:
        if st.button("🚀 Generate Summary", use_container_width=True):
            if url and target_classes:
                with st.spinner("Fetching and Summarizing..."):
                    content, error = extract_content_from_url(url, target_classes)
                    if error:
                        st.error(error)
                    elif content:
                        summary, error = summarize_content(content, api_key, min_limit, max_limit)
                        if error:
                            st.error(error)
                        else:
                            st.subheader("📑 Summary & Headline")
                            st.success(summary)

                            st.session_state.generated_url = True
                            st.session_state.last_summary = summary
                            st.rerun()
                    else:
                        st.error("❌ Failed to extract content.")
            else:
                st.warning("Please enter URL and CSS Class.")
=======
    )

    if "generated_url" not in st.session_state:
        st.session_state.generated_url = False

    if not st.session_state.generated_url:
        if st.button("🚀 Generate Summary", use_container_width=True):
            if url and target_classes:
                with st.spinner("Fetching and Summarizing..."):
                    content, error = extract_content_from_url(url, target_classes)
                    if error:
                        st.error(error)
                    elif content:
                        summary, error = summarize_content(content, api_key, min_limit, max_limit)
                        if error:
                            st.error(error)
                        else:
                            st.subheader("📑 Summary & Headline")
                            st.success(summary)

                            st.session_state.generated_url = True
                            st.session_state.last_summary = summary
                            st.rerun()
                    else:
                        st.error("❌ Failed to extract content.")
            else:
                st.warning("Please enter URL and CSS Class.")
    else:
        st.subheader("📑 Summary & Headline")
        st.success(st.session_state.last_summary)

        col1, col2 = st.columns(2)
        with col1:
            if st.button("♻️ Regenerate Summary", use_container_width=True):
                with st.spinner("Regenerating..."):
                    content, error = extract_content_from_url(url, target_classes)
                    if error:
                        st.error(error)
                    elif content:
                        summary, error = summarize_content(content, api_key, min_limit, max_limit)
                        if error:
                            st.error(error)
                        else:
                            st.session_state.last_summary = summary
                            st.rerun()
                    else:
                        st.error("❌ Failed to extract content.")
        with col2:
            if st.button("🏠 Home", use_container_width=True):
                reset_output("url")


# ---------------------------
# Text Summarizer (Page 2)
# ---------------------------
def text_page(api_key):
    st.title("📝 Text Summarizer")

    input_text = st.text_area("Paste Your Text Here:", height=250)

    min_limit, max_limit = st.slider(
        "Set Summary Length Range (words):",
        50, 250, (70, 150)
    )

    if "generated_text" not in st.session_state:
        st.session_state.generated_text = False

    if not st.session_state.generated_text:
        if st.button("🚀 Generate Summary", use_container_width=True):
            if input_text.strip():
                with st.spinner("Generating..."):
                    summary, error = summarize_content(input_text.strip(), api_key, min_limit, max_limit)
                    if error:
                        st.error(error)
                    else:
                        st.subheader("📑 Summary & Headline")
                        st.success(summary)

                        st.session_state.generated_text = True
                        st.session_state.last_summary = summary
                        st.rerun()
            else:
                st.warning("Please input some text.")
>>>>>>> b697d9b4
    else:
        st.subheader("📑 Summary & Headline")
        st.success(st.session_state.last_summary)

        col1, col2 = st.columns(2)
        with col1:
            if st.button("♻️ Regenerate Summary", use_container_width=True):
                with st.spinner("Regenerating..."):
<<<<<<< HEAD
                    content, error = extract_content_from_url(url, target_classes)
                    if error:
                        st.error(error)
                    elif content:
                        summary, error = summarize_content(content, api_key, min_limit, max_limit)
                        if error:
                            st.error(error)
                        else:
                            st.session_state.last_summary = summary
                            st.rerun()
                    else:
                        st.error("❌ Failed to extract content.")
        with col2:
            if st.button("🏠 Home", use_container_width=True):
                reset_output("url")


# ---------------------------
# Text Summarizer (Page 2)
# ---------------------------
def text_page(api_key):
    st.title("📝 Text Summarizer")

    input_text = st.text_area("Paste Your Text Here:", height=250)

    min_limit, max_limit = st.slider(
        "Set Summary Length Range (words):",
        50, 250, (70, 150)
    )

    if "generated_text" not in st.session_state:
        st.session_state.generated_text = False

    if not st.session_state.generated_text:
        if st.button("🚀 Generate Summary", use_container_width=True):
            if input_text.strip():
                with st.spinner("Generating..."):
                    summary, error = summarize_content(input_text.strip(), api_key, min_limit, max_limit)
                    if error:
                        st.error(error)
                    else:
                        st.subheader("📑 Summary & Headline")
                        st.success(summary)

                        st.session_state.generated_text = True
                        st.session_state.last_summary = summary
                        st.rerun()
            else:
                st.warning("Please input some text.")
    else:
        st.subheader("📑 Summary & Headline")
        st.success(st.session_state.last_summary)

        col1, col2 = st.columns(2)
        with col1:
            if st.button("♻️ Regenerate Summary", use_container_width=True):
                with st.spinner("Regenerating..."):
                    summary, error = summarize_content(
                        input_text.strip(), api_key, min_limit, max_limit
                    )
                    if error:
                        st.error(error)
                    else:
                        st.session_state.last_summary = summary
                        st.rerun()
        with col2:
            if st.button("🏠 Home", use_container_width=True):
                reset_output("text")


# ---------------------------
# Main App with Navigation
# ---------------------------
def main():
    st.set_page_config(page_title="InsightInMinutes", layout="wide")

    # ---------------------------
    # Sidebar
    # ---------------------------
    with st.sidebar:
        st.title("📰 InsightInMinutes")
        st.caption("⚡ AI-powered News Summarizer")

        st.markdown("""
            <div style='font-size: 14px; font-weight: normal;'>
            Summarize from <strong>URL</strong> or <strong>custom text</strong> using predefined or user-defined sources.  
            Built for <strong>speed, clarity, and insight</strong>.
            </div>
            """, unsafe_allow_html=True)

        st.markdown("---")

        st.title("👨‍💻 About the Author")
        st.caption("Tanvir Anzum – AI & Data Researcher")

        st.markdown("""
            <div style='font-size: 14px; font-weight: normal;'>
            Passionate about turning <strong>data into insights</strong> and building <strong>AI-powered tools</strong> for real-world impact.
            </div>
            """, unsafe_allow_html=True)

        st.markdown("""
            <div style='font-size: 14px; font-weight: normal;'>
            <br>
            <a href="https://www.linkedin.com/in/aanzum" target="_blank">
                <img src="https://cdn-icons-png.flaticon.com/512/174/174857.png" alt="LinkedIn" width="16" style="vertical-align:middle; margin-right:6px;">
                <strong>LinkedIn</strong>
            </a>
            &nbsp;&nbsp;
            <a href="https://www.researchgate.net/profile/Tanvir-Anzum" target="_blank">
                <img src="https://upload.wikimedia.org/wikipedia/commons/5/5e/ResearchGate_icon_SVG.svg" alt="ResearchGate" width="16" style="vertical-align:middle; margin-right:6px;">
                <strong>Research</strong>
            </a>
            </div>
            """, unsafe_allow_html=True)

        st.markdown("---")

        page = st.radio(            
=======
                    summary, error = summarize_content(
                        input_text.strip(), api_key, min_limit, max_limit
                    )
                    if error:
                        st.error(error)
                    else:
                        st.session_state.last_summary = summary
                        st.rerun()
        with col2:
            if st.button("🏠 Home", use_container_width=True):
                reset_output("text")


# ---------------------------
# Main App with Navigation
# ---------------------------
def main():
    st.set_page_config(page_title="InsightInMinutes", layout="wide")

    with st.sidebar:
        st.title("📰 InsightInMinutes")
        st.markdown("""
        **AI-powered summarizer**  
        Summarize from URL or Text with custom or predefined sources.  
        ---
        👨‍💻 **Tanvir Anzum**  
        *AI & Data Researcher*  
        [🔗 LinkedIn](https://www.linkedin.com/in/aanzum/)
        """)

        page = st.radio(
>>>>>>> b697d9b4
            "Navigate to:",
            ["🌐 URL Summarizer", "📝 Text Summarizer"]
        )

    api_key, error_api = read_api_key()
    if error_api:
        st.error(error_api)
        return

    if page == "🌐 URL Summarizer":
        url_page(api_key)
    else:
        text_page(api_key)


# ---------------------------
# Run App
# ---------------------------
if __name__ == "__main__":
    main()<|MERGE_RESOLUTION|>--- conflicted
+++ resolved
@@ -82,76 +82,69 @@
     st.rerun()
 
 
-# ---------------------------
-# URL Summarizer (Page 1)
-# ---------------------------
-def url_page(api_key):
-    st.title("🌐 URL Summarizer")
-
-    url = st.text_input("Enter News URL:")
-
-    source_mode = st.radio(
-        "Source Type",
-        ["Predefined Source", "Custom CSS Class"],
-        horizontal=True
-    )
-
-    target_classes = []
-    if source_mode == "Predefined Source":
-        source = st.radio(
-            "Choose Source",
-            ["Daily Prothom Alo", "The Daily Star", "DW", "The Business Standard", "Daily Manab Zamin"],
-            horizontal=True
-        )
-        target_classes_map = {
-            "Daily Prothom Alo": ["story-element story-element-text"],
-            "The Daily Star": ["pb-20 clearfix"],
-<<<<<<< HEAD
-            "DW": ["c17j8gzx rc0m0op r1ebneao s198y7xq rich-text li5mn0y r16w0xvi w1fzgn0z blt0baw"],
-=======
-            "DW": ["cc0m0op s1ebneao rich-text t1it8i9i r1wgtjne wgx1hx2 b1ho1h07"],
->>>>>>> b697d9b4
-            "The Business Standard": ["section-content clearfix margin-bottom-2", "section-content margin-bottom-2"],
-            "Daily Manab Zamin": ["col-sm-10 offset-sm-1 fs-5 lh-base mt-4 mb-5"],
-        }
-        target_classes = target_classes_map.get(source, [])
-    else:
-        custom_class = st.text_input("Enter CSS Class for Article Content:")
+# Streamlit UI
+def main():
+    # Display author information in the sidebar
+    st.sidebar.title("About the Author")
+    st.sidebar.markdown("""
+        **Tanvir Anzum**  
+        *Author, Data Scientist, and Machine Learning Enthusiast*  
+
+        With a passion for leveraging technology to solve real-world problems, I specialize in building recommendation systems, data analytics, and machine learning models. Currently, I work on innovative projects in the analytics & recommendation space.
+
+        ---
+
+        Feel free to connect with me on [LinkedIn](https://www.linkedin.com/in/aanzum/).
+        """)
+
+    # Add "About the Project" section above the author section
+    st.sidebar.title("About the Project")
+    st.sidebar.markdown("""
+        **InsightInMinutes: News Summarizer with AI**  
+        This project aims to provide quick and accurate summaries of news articles using advanced AI. 
+        It extracts content from news websites and generates summaries while preserving the original language and tone. 
+        The app supports multiple news sources and allows users to input custom CSS classes for content extraction.
+        """)
+
+    # Title for the app
+    st.title("InsightInMinutes: News Summarizer with AI")
+
+    # Description
+    st.write(
+        """
+        **Welcome to the News Summarizer!**  
+        Select a news source, input a URL, and I'll fetch and summarize its content using advanced AI, keeping the tone and language consistent with the original.
+        """
+    )
+
+    # Dropdown menu for selecting news source
+    source = st.selectbox(
+        "Select the news source:",
+        ["Daily Prothom Alo", "The Daily Star", "DW", "The Business Standard", "Daily Manab Zamin",
+         "Other"]
+    )
+
+    # Map source to target classes
+    target_classes_map = {
+        "Daily Prothom Alo": ["story-element story-element-text"],
+        "The Daily Star": ["pb-20 clearfix"],
+        "DW": ["cc0m0op s1ebneao rich-text t1it8i9i r1wgtjne wgx1hx2 b1ho1h07"],
+        "The Business Standard": ["section-content clearfix margin-bottom-2", "section-content margin-bottom-2"],
+        "Daily Manab Zamin": ["col-sm-10 offset-sm-1 fs-5 lh-base mt-4 mb-5"]
+    }
+
+    # Initialize target classes
+    target_classes = target_classes_map.get(source, [])
+
+    # Show custom CSS class input only if "Other" is selected
+    if source == "Other":
+        custom_class = st.text_input("Enter a custom CSS class:")
         if custom_class:
             target_classes = [custom_class]
 
     min_limit, max_limit = st.slider(
         "Set Summary Length Range (words):",
         50, 250, (70, 150)
-<<<<<<< HEAD
-    )
-
-    if "generated_url" not in st.session_state:
-        st.session_state.generated_url = False
-
-    if not st.session_state.generated_url:
-        if st.button("🚀 Generate Summary", use_container_width=True):
-            if url and target_classes:
-                with st.spinner("Fetching and Summarizing..."):
-                    content, error = extract_content_from_url(url, target_classes)
-                    if error:
-                        st.error(error)
-                    elif content:
-                        summary, error = summarize_content(content, api_key, min_limit, max_limit)
-                        if error:
-                            st.error(error)
-                        else:
-                            st.subheader("📑 Summary & Headline")
-                            st.success(summary)
-
-                            st.session_state.generated_url = True
-                            st.session_state.last_summary = summary
-                            st.rerun()
-                    else:
-                        st.error("❌ Failed to extract content.")
-            else:
-                st.warning("Please enter URL and CSS Class.")
-=======
     )
 
     if "generated_url" not in st.session_state:
@@ -231,186 +224,12 @@
                         st.subheader("📑 Summary & Headline")
                         st.success(summary)
 
-                        st.session_state.generated_text = True
-                        st.session_state.last_summary = summary
-                        st.rerun()
-            else:
-                st.warning("Please input some text.")
->>>>>>> b697d9b4
-    else:
-        st.subheader("📑 Summary & Headline")
-        st.success(st.session_state.last_summary)
-
-        col1, col2 = st.columns(2)
-        with col1:
-            if st.button("♻️ Regenerate Summary", use_container_width=True):
-                with st.spinner("Regenerating..."):
-<<<<<<< HEAD
-                    content, error = extract_content_from_url(url, target_classes)
-                    if error:
-                        st.error(error)
-                    elif content:
-                        summary, error = summarize_content(content, api_key, min_limit, max_limit)
-                        if error:
-                            st.error(error)
-                        else:
-                            st.session_state.last_summary = summary
-                            st.rerun()
-                    else:
-                        st.error("❌ Failed to extract content.")
-        with col2:
-            if st.button("🏠 Home", use_container_width=True):
-                reset_output("url")
-
-
-# ---------------------------
-# Text Summarizer (Page 2)
-# ---------------------------
-def text_page(api_key):
-    st.title("📝 Text Summarizer")
-
-    input_text = st.text_area("Paste Your Text Here:", height=250)
-
-    min_limit, max_limit = st.slider(
-        "Set Summary Length Range (words):",
-        50, 250, (70, 150)
-    )
-
-    if "generated_text" not in st.session_state:
-        st.session_state.generated_text = False
-
-    if not st.session_state.generated_text:
-        if st.button("🚀 Generate Summary", use_container_width=True):
-            if input_text.strip():
-                with st.spinner("Generating..."):
-                    summary, error = summarize_content(input_text.strip(), api_key, min_limit, max_limit)
-                    if error:
-                        st.error(error)
-                    else:
-                        st.subheader("📑 Summary & Headline")
-                        st.success(summary)
-
-                        st.session_state.generated_text = True
-                        st.session_state.last_summary = summary
-                        st.rerun()
-            else:
-                st.warning("Please input some text.")
-    else:
-        st.subheader("📑 Summary & Headline")
-        st.success(st.session_state.last_summary)
-
-        col1, col2 = st.columns(2)
-        with col1:
-            if st.button("♻️ Regenerate Summary", use_container_width=True):
-                with st.spinner("Regenerating..."):
-                    summary, error = summarize_content(
-                        input_text.strip(), api_key, min_limit, max_limit
-                    )
-                    if error:
-                        st.error(error)
-                    else:
-                        st.session_state.last_summary = summary
-                        st.rerun()
-        with col2:
-            if st.button("🏠 Home", use_container_width=True):
-                reset_output("text")
-
-
-# ---------------------------
-# Main App with Navigation
-# ---------------------------
-def main():
-    st.set_page_config(page_title="InsightInMinutes", layout="wide")
-
-    # ---------------------------
-    # Sidebar
-    # ---------------------------
-    with st.sidebar:
-        st.title("📰 InsightInMinutes")
-        st.caption("⚡ AI-powered News Summarizer")
-
-        st.markdown("""
-            <div style='font-size: 14px; font-weight: normal;'>
-            Summarize from <strong>URL</strong> or <strong>custom text</strong> using predefined or user-defined sources.  
-            Built for <strong>speed, clarity, and insight</strong>.
-            </div>
-            """, unsafe_allow_html=True)
-
-        st.markdown("---")
-
-        st.title("👨‍💻 About the Author")
-        st.caption("Tanvir Anzum – AI & Data Researcher")
-
-        st.markdown("""
-            <div style='font-size: 14px; font-weight: normal;'>
-            Passionate about turning <strong>data into insights</strong> and building <strong>AI-powered tools</strong> for real-world impact.
-            </div>
-            """, unsafe_allow_html=True)
-
-        st.markdown("""
-            <div style='font-size: 14px; font-weight: normal;'>
-            <br>
-            <a href="https://www.linkedin.com/in/aanzum" target="_blank">
-                <img src="https://cdn-icons-png.flaticon.com/512/174/174857.png" alt="LinkedIn" width="16" style="vertical-align:middle; margin-right:6px;">
-                <strong>LinkedIn</strong>
-            </a>
-            &nbsp;&nbsp;
-            <a href="https://www.researchgate.net/profile/Tanvir-Anzum" target="_blank">
-                <img src="https://upload.wikimedia.org/wikipedia/commons/5/5e/ResearchGate_icon_SVG.svg" alt="ResearchGate" width="16" style="vertical-align:middle; margin-right:6px;">
-                <strong>Research</strong>
-            </a>
-            </div>
-            """, unsafe_allow_html=True)
-
-        st.markdown("---")
-
-        page = st.radio(            
-=======
-                    summary, error = summarize_content(
-                        input_text.strip(), api_key, min_limit, max_limit
-                    )
-                    if error:
-                        st.error(error)
-                    else:
-                        st.session_state.last_summary = summary
-                        st.rerun()
-        with col2:
-            if st.button("🏠 Home", use_container_width=True):
-                reset_output("text")
-
-
-# ---------------------------
-# Main App with Navigation
-# ---------------------------
-def main():
-    st.set_page_config(page_title="InsightInMinutes", layout="wide")
-
-    with st.sidebar:
-        st.title("📰 InsightInMinutes")
-        st.markdown("""
-        **AI-powered summarizer**  
-        Summarize from URL or Text with custom or predefined sources.  
-        ---
-        👨‍💻 **Tanvir Anzum**  
-        *AI & Data Researcher*  
-        [🔗 LinkedIn](https://www.linkedin.com/in/aanzum/)
-        """)
-
-        page = st.radio(
->>>>>>> b697d9b4
-            "Navigate to:",
-            ["🌐 URL Summarizer", "📝 Text Summarizer"]
-        )
-
-    api_key, error_api = read_api_key()
-    if error_api:
-        st.error(error_api)
-        return
-
-    if page == "🌐 URL Summarizer":
-        url_page(api_key)
-    else:
-        text_page(api_key)
+                        # Collect feedback after displaying the summary
+                        collect_feedback()
+                else:
+                    st.error("Failed to extract content from the provided URL. Please check the URL or try a different source.")
+        else:
+            st.error("Please provide both a valid URL and API key.")
 
 
 # ---------------------------
